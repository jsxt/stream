--- conflicted
+++ resolved
@@ -8,12 +8,8 @@
         "./": "./dist/"
     },
     "scripts": {
-<<<<<<< HEAD
         "prepublish": "npm run build",
-        "test": "tsx && node ./dist/runTests/",
-=======
         "test": "tsc && node --experimental-modules ./dist/runTests.js",
->>>>>>> 50559675
         "build": "tsc",
         "lint": "eslint src/*.ts",
         "lint:fix": "eslint --fix src/*.ts"
